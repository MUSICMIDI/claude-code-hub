"use server";

import { db } from "@/drizzle/db";
import { messageRequest, users, keys as keysTable, providers } from "@/drizzle/schema";
import { eq, isNull, and, desc, sql, inArray } from "drizzle-orm";
import type { MessageRequest, CreateMessageRequestData } from "@/types/message";
import { toMessageRequest } from "./_shared/transformers";
import { formatCostForStorage } from "@/lib/utils/currency";

/**
 * 创建消息请求记录
 */
export async function createMessageRequest(
  data: CreateMessageRequestData
): Promise<MessageRequest> {
  const formattedCost = formatCostForStorage(data.cost_usd);
  const dbData = {
    providerId: data.provider_id,
    userId: data.user_id,
    key: data.key,
    model: data.model,
    durationMs: data.duration_ms,
    costUsd: formattedCost ?? undefined,
    costMultiplier: data.cost_multiplier?.toString() ?? undefined, // 供应商倍率（转为字符串）
    sessionId: data.session_id, // Session ID
    userAgent: data.user_agent, // User-Agent
    messagesCount: data.messages_count, // Messages 数量
  };

  const [result] = await db.insert(messageRequest).values(dbData).returning({
    id: messageRequest.id,
    providerId: messageRequest.providerId,
    userId: messageRequest.userId,
    key: messageRequest.key,
    model: messageRequest.model,
    durationMs: messageRequest.durationMs,
    costUsd: messageRequest.costUsd,
    costMultiplier: messageRequest.costMultiplier, // 新增
    sessionId: messageRequest.sessionId, // 新增
    userAgent: messageRequest.userAgent, // 新增
    messagesCount: messageRequest.messagesCount, // 新增
    createdAt: messageRequest.createdAt,
    updatedAt: messageRequest.updatedAt,
    deletedAt: messageRequest.deletedAt,
  });

  return toMessageRequest(result);
}

/**
 * 更新消息请求的耗时
 */
export async function updateMessageRequestDuration(id: number, durationMs: number): Promise<void> {
  await db
    .update(messageRequest)
    .set({
      durationMs: durationMs,
      updatedAt: new Date(),
    })
    .where(eq(messageRequest.id, id));
}

/**
 * 更新消息请求的费用
 */
export async function updateMessageRequestCost(
  id: number,
  costUsd: CreateMessageRequestData["cost_usd"]
): Promise<void> {
  const formattedCost = formatCostForStorage(costUsd);
  if (!formattedCost) {
    return;
  }

  await db
    .update(messageRequest)
    .set({
      costUsd: formattedCost,
      updatedAt: new Date(),
    })
    .where(eq(messageRequest.id, id));
}

/**
 * 更新消息请求的扩展信息（status code, tokens, provider chain, error）
 */
export async function updateMessageRequestDetails(
  id: number,
  details: {
    statusCode?: number;
    inputTokens?: number;
    outputTokens?: number;
    cacheCreationInputTokens?: number;
    cacheReadInputTokens?: number;
    providerChain?: CreateMessageRequestData["provider_chain"];
    errorMessage?: string;
  }
): Promise<void> {
  const updateData: Record<string, unknown> = {
    updatedAt: new Date(),
  };

  if (details.statusCode !== undefined) {
    updateData.statusCode = details.statusCode;
  }
  if (details.inputTokens !== undefined) {
    updateData.inputTokens = details.inputTokens;
  }
  if (details.outputTokens !== undefined) {
    updateData.outputTokens = details.outputTokens;
  }
  if (details.cacheCreationInputTokens !== undefined) {
    updateData.cacheCreationInputTokens = details.cacheCreationInputTokens;
  }
  if (details.cacheReadInputTokens !== undefined) {
    updateData.cacheReadInputTokens = details.cacheReadInputTokens;
  }
  if (details.providerChain !== undefined) {
    updateData.providerChain = details.providerChain;
  }
  if (details.errorMessage !== undefined) {
    updateData.errorMessage = details.errorMessage;
  }

  await db.update(messageRequest).set(updateData).where(eq(messageRequest.id, id));
}

/**
 * 根据用户ID查询消息请求记录（分页）
 */
export async function findLatestMessageRequestByKey(key: string): Promise<MessageRequest | null> {
  const [result] = await db
    .select({
      id: messageRequest.id,
      providerId: messageRequest.providerId,
      userId: messageRequest.userId,
      key: messageRequest.key,
      durationMs: messageRequest.durationMs,
      costUsd: messageRequest.costUsd,
      createdAt: messageRequest.createdAt,
      updatedAt: messageRequest.updatedAt,
      deletedAt: messageRequest.deletedAt,
    })
    .from(messageRequest)
    .where(and(eq(messageRequest.key, key), isNull(messageRequest.deletedAt)))
    .orderBy(desc(messageRequest.createdAt))
    .limit(1);

  if (!result) return null;
  return toMessageRequest(result);
}

/**
 * 根据 session ID 查询消息请求记录（用于获取完整元数据）
 * 返回该 session 的最后一条记录（最新的）
 */
export async function findMessageRequestBySessionId(
  sessionId: string
): Promise<MessageRequest | null> {
  const [result] = await db
    .select({
      id: messageRequest.id,
      providerId: messageRequest.providerId,
      userId: messageRequest.userId,
      key: messageRequest.key,
      model: messageRequest.model,
      originalModel: messageRequest.originalModel,
      durationMs: messageRequest.durationMs,
      costUsd: messageRequest.costUsd,
      costMultiplier: messageRequest.costMultiplier,
      sessionId: messageRequest.sessionId,
      userAgent: messageRequest.userAgent,
      messagesCount: messageRequest.messagesCount,
      statusCode: messageRequest.statusCode,
      inputTokens: messageRequest.inputTokens,
      outputTokens: messageRequest.outputTokens,
      cacheCreationInputTokens: messageRequest.cacheCreationInputTokens,
      cacheReadInputTokens: messageRequest.cacheReadInputTokens,
      errorMessage: messageRequest.errorMessage,
      providerChain: messageRequest.providerChain,
      blockedBy: messageRequest.blockedBy,
      blockedReason: messageRequest.blockedReason,
      createdAt: messageRequest.createdAt,
      updatedAt: messageRequest.updatedAt,
      deletedAt: messageRequest.deletedAt,
    })
    .from(messageRequest)
    .where(and(eq(messageRequest.sessionId, sessionId), isNull(messageRequest.deletedAt)))
    .orderBy(desc(messageRequest.createdAt))
    .limit(1);

  if (!result) return null;
  return toMessageRequest(result);
}

/**
 * 聚合查询指定 session 的所有请求数据
 * 返回总成本、总 Token、请求次数、供应商列表等
 *
 * @param sessionId - Session ID
 * @returns 聚合统计数据，如果 session 不存在返回 null
 */
export async function aggregateSessionStats(sessionId: string): Promise<{
  sessionId: string;
  requestCount: number;
  totalCostUsd: string;
  totalInputTokens: number;
  totalOutputTokens: number;
  totalCacheCreationTokens: number;
  totalCacheReadTokens: number;
  totalDurationMs: number;
  firstRequestAt: Date | null;
  lastRequestAt: Date | null;
  providers: Array<{ id: number; name: string }>;
  models: string[];
  userName: string;
  userId: number;
  keyName: string;
  keyId: number;
  userAgent: string | null;
  apiType: string | null;
} | null> {
  // 1. 聚合统计
  const [stats] = await db
    .select({
      requestCount: sql<number>`count(*)::int`,
      totalCostUsd: sql<string>`COALESCE(sum(${messageRequest.costUsd}), 0)`,
      totalInputTokens: sql<number>`COALESCE(sum(${messageRequest.inputTokens}), 0)::int`,
      totalOutputTokens: sql<number>`COALESCE(sum(${messageRequest.outputTokens}), 0)::int`,
      totalCacheCreationTokens: sql<number>`COALESCE(sum(${messageRequest.cacheCreationInputTokens}), 0)::int`,
      totalCacheReadTokens: sql<number>`COALESCE(sum(${messageRequest.cacheReadInputTokens}), 0)::int`,
      totalDurationMs: sql<number>`COALESCE(sum(${messageRequest.durationMs}), 0)::int`,
      firstRequestAt: sql<Date>`min(${messageRequest.createdAt})`,
      lastRequestAt: sql<Date>`max(${messageRequest.createdAt})`,
    })
    .from(messageRequest)
    .where(and(eq(messageRequest.sessionId, sessionId), isNull(messageRequest.deletedAt)));

  if (!stats || stats.requestCount === 0) {
    return null;
  }

  // 2. 查询供应商列表（去重）
  const providerList = await db
    .selectDistinct({
      providerId: messageRequest.providerId,
      providerName: providers.name,
    })
    .from(messageRequest)
    .leftJoin(providers, eq(messageRequest.providerId, providers.id))
    .where(
      and(
        eq(messageRequest.sessionId, sessionId),
        isNull(messageRequest.deletedAt),
        sql`${messageRequest.providerId} IS NOT NULL`
      )
    );

  // 3. 查询模型列表（去重）
  const modelList = await db
    .selectDistinct({ model: messageRequest.model })
    .from(messageRequest)
    .where(
      and(
        eq(messageRequest.sessionId, sessionId),
        isNull(messageRequest.deletedAt),
        sql`${messageRequest.model} IS NOT NULL`
      )
    );

  // 4. 获取用户信息（第一条请求）
  const [userInfo] = await db
    .select({
      userName: users.name,
      userId: users.id,
      keyName: keysTable.name,
      keyId: keysTable.id,
      userAgent: messageRequest.userAgent,
      apiType: messageRequest.apiType,
    })
    .from(messageRequest)
    .innerJoin(users, eq(messageRequest.userId, users.id))
    .innerJoin(keysTable, eq(messageRequest.key, keysTable.key))
    .where(and(eq(messageRequest.sessionId, sessionId), isNull(messageRequest.deletedAt)))
    .orderBy(messageRequest.createdAt)
    .limit(1);

  if (!userInfo) {
    return null;
  }

  return {
    sessionId,
    requestCount: stats.requestCount,
    totalCostUsd: stats.totalCostUsd,
    totalInputTokens: stats.totalInputTokens,
    totalOutputTokens: stats.totalOutputTokens,
    totalCacheCreationTokens: stats.totalCacheCreationTokens,
    totalCacheReadTokens: stats.totalCacheReadTokens,
    totalDurationMs: stats.totalDurationMs,
    firstRequestAt: stats.firstRequestAt,
    lastRequestAt: stats.lastRequestAt,
    providers: providerList.map((p) => ({
      id: p.providerId!,
      name: p.providerName || "未知",
    })),
    models: modelList.map((m) => m.model!),
    userName: userInfo.userName,
    userId: userInfo.userId,
    keyName: userInfo.keyName,
    keyId: userInfo.keyId,
    userAgent: userInfo.userAgent,
    apiType: userInfo.apiType,
  };
}

/**
 * 批量聚合多个 session 的统计数据（性能优化版本）
 *
 * 使用单次 SQL 查询获取所有 session 的聚合数据，避免 N+1 查询问题
 *
 * @param sessionIds - Session ID 列表
 * @returns 聚合统计数据数组
 */
export async function aggregateMultipleSessionStats(sessionIds: string[]): Promise<
  Array<{
    sessionId: string;
    requestCount: number;
    totalCostUsd: string;
    totalInputTokens: number;
    totalOutputTokens: number;
    totalCacheCreationTokens: number;
    totalCacheReadTokens: number;
    totalDurationMs: number;
    firstRequestAt: Date | null;
    lastRequestAt: Date | null;
    providers: Array<{ id: number; name: string }>;
    models: string[];
    userName: string;
    userId: number;
    keyName: string;
    keyId: number;
    userAgent: string | null;
    apiType: string | null;
  }>
> {
  if (sessionIds.length === 0) {
    return [];
  }

  // 1. 批量聚合统计（单次查询）
  const statsResults = await db
    .select({
      sessionId: messageRequest.sessionId,
      requestCount: sql<number>`count(*)::int`,
      totalCostUsd: sql<string>`COALESCE(sum(${messageRequest.costUsd}), 0)`,
      totalInputTokens: sql<number>`COALESCE(sum(${messageRequest.inputTokens}), 0)::int`,
      totalOutputTokens: sql<number>`COALESCE(sum(${messageRequest.outputTokens}), 0)::int`,
      totalCacheCreationTokens: sql<number>`COALESCE(sum(${messageRequest.cacheCreationInputTokens}), 0)::int`,
      totalCacheReadTokens: sql<number>`COALESCE(sum(${messageRequest.cacheReadInputTokens}), 0)::int`,
      totalDurationMs: sql<number>`COALESCE(sum(${messageRequest.durationMs}), 0)::int`,
      firstRequestAt: sql<Date>`min(${messageRequest.createdAt})`,
      lastRequestAt: sql<Date>`max(${messageRequest.createdAt})`,
    })
    .from(messageRequest)
<<<<<<< HEAD
    .where(and(inArray(messageRequest.sessionId, sessionIds), isNull(messageRequest.deletedAt)))
=======
    .where(
      and(sql`${messageRequest.sessionId} = ANY(${sessionIds})`, isNull(messageRequest.deletedAt))
    )
>>>>>>> 15441486
    .groupBy(messageRequest.sessionId);

  // 创建 sessionId → stats 的 Map
  const statsMap = new Map(statsResults.map((s) => [s.sessionId, s]));

  // 2. 批量查询供应商列表（按 session 分组）
  const providerResults = await db
    .selectDistinct({
      sessionId: messageRequest.sessionId,
      providerId: messageRequest.providerId,
      providerName: providers.name,
    })
    .from(messageRequest)
    .leftJoin(providers, eq(messageRequest.providerId, providers.id))
    .where(
      and(
        inArray(messageRequest.sessionId, sessionIds),
        isNull(messageRequest.deletedAt),
        sql`${messageRequest.providerId} IS NOT NULL`
      )
    );

  // 创建 sessionId → providers 的 Map
  const providersMap = new Map<string, Array<{ id: number; name: string }>>();
  for (const p of providerResults) {
    // 跳过 null sessionId（虽然 WHERE 条件已过滤，但需要满足 TypeScript 类型检查）
    if (!p.sessionId) continue;

    if (!providersMap.has(p.sessionId)) {
      providersMap.set(p.sessionId, []);
    }
    providersMap.get(p.sessionId)!.push({
      id: p.providerId!,
      name: p.providerName || "未知",
    });
  }

  // 3. 批量查询模型列表（按 session 分组）
  const modelResults = await db
    .selectDistinct({
      sessionId: messageRequest.sessionId,
      model: messageRequest.model,
    })
    .from(messageRequest)
    .where(
      and(
        inArray(messageRequest.sessionId, sessionIds),
        isNull(messageRequest.deletedAt),
        sql`${messageRequest.model} IS NOT NULL`
      )
    );

  // 创建 sessionId → models 的 Map
  const modelsMap = new Map<string, string[]>();
  for (const m of modelResults) {
    // 跳过 null sessionId（虽然 WHERE 条件已过滤，但需要满足 TypeScript 类型检查）
    if (!m.sessionId) continue;

    if (!modelsMap.has(m.sessionId)) {
      modelsMap.set(m.sessionId, []);
    }
    modelsMap.get(m.sessionId)!.push(m.model!);
  }

  // 4. 批量获取用户信息（每个 session 的第一条请求）
  // 使用 DISTINCT ON + ORDER BY 优化
  const userInfoResults = await db
    .select({
      sessionId: messageRequest.sessionId,
      userName: users.name,
      userId: users.id,
      keyName: keysTable.name,
      keyId: keysTable.id,
      userAgent: messageRequest.userAgent,
      apiType: messageRequest.apiType,
      createdAt: messageRequest.createdAt,
    })
    .from(messageRequest)
    .innerJoin(users, eq(messageRequest.userId, users.id))
    .innerJoin(keysTable, eq(messageRequest.key, keysTable.key))
<<<<<<< HEAD
    .where(and(inArray(messageRequest.sessionId, sessionIds), isNull(messageRequest.deletedAt)))
=======
    .where(
      and(sql`${messageRequest.sessionId} = ANY(${sessionIds})`, isNull(messageRequest.deletedAt))
    )
>>>>>>> 15441486
    .orderBy(messageRequest.sessionId, messageRequest.createdAt);

  // 创建 sessionId → userInfo 的 Map（取每个 session 最早的记录）
  const userInfoMap = new Map<string, (typeof userInfoResults)[0]>();
  for (const info of userInfoResults) {
    // 跳过 null sessionId（虽然 WHERE 条件已过滤，但需要满足 TypeScript 类型检查）
    if (!info.sessionId) continue;

    if (!userInfoMap.has(info.sessionId)) {
      userInfoMap.set(info.sessionId, info);
    }
  }

  // 5. 组装最终结果
  const results: Awaited<ReturnType<typeof aggregateMultipleSessionStats>> = [];

  for (const sessionId of sessionIds) {
    const stats = statsMap.get(sessionId);
    const userInfo = userInfoMap.get(sessionId);

    // 跳过没有数据的 session
    if (!stats || !userInfo || stats.requestCount === 0) {
      continue;
    }

    results.push({
      sessionId,
      requestCount: stats.requestCount,
      totalCostUsd: stats.totalCostUsd,
      totalInputTokens: stats.totalInputTokens,
      totalOutputTokens: stats.totalOutputTokens,
      totalCacheCreationTokens: stats.totalCacheCreationTokens,
      totalCacheReadTokens: stats.totalCacheReadTokens,
      totalDurationMs: stats.totalDurationMs,
      firstRequestAt: stats.firstRequestAt,
      lastRequestAt: stats.lastRequestAt,
      providers: providersMap.get(sessionId) || [],
      models: modelsMap.get(sessionId) || [],
      userName: userInfo.userName,
      userId: userInfo.userId,
      keyName: userInfo.keyName,
      keyId: userInfo.keyId,
      userAgent: userInfo.userAgent,
      apiType: userInfo.apiType,
    });
  }

  return results;
}

/**
 * 查询使用日志（支持分页、时间筛选、模型筛选）
 */
export async function findUsageLogs(params: {
  userId?: number;
  startDate?: Date;
  endDate?: Date;
  model?: string;
  page?: number;
  pageSize?: number;
}): Promise<{ logs: MessageRequest[]; total: number }> {
  const { userId, startDate, endDate, model, page = 1, pageSize = 50 } = params;

  const conditions = [isNull(messageRequest.deletedAt)];

  if (userId !== undefined) {
    conditions.push(eq(messageRequest.userId, userId));
  }

  if (startDate) {
    conditions.push(sql`${messageRequest.createdAt} >= ${startDate}`);
  }

  if (endDate) {
    conditions.push(sql`${messageRequest.createdAt} <= ${endDate}`);
  }

  if (model) {
    conditions.push(eq(messageRequest.model, model));
  }

  // 查询总数
  const [countResult] = await db
    .select({ count: sql<number>`count(*)::int` })
    .from(messageRequest)
    .where(and(...conditions));

  const total = countResult?.count ?? 0;

  // 查询分页数据
  const offset = (page - 1) * pageSize;
  const results = await db
    .select()
    .from(messageRequest)
    .where(and(...conditions))
    .orderBy(desc(messageRequest.createdAt))
    .limit(pageSize)
    .offset(offset);

  const logs = results.map(toMessageRequest);

  return { logs, total };
}<|MERGE_RESOLUTION|>--- conflicted
+++ resolved
@@ -363,13 +363,7 @@
       lastRequestAt: sql<Date>`max(${messageRequest.createdAt})`,
     })
     .from(messageRequest)
-<<<<<<< HEAD
     .where(and(inArray(messageRequest.sessionId, sessionIds), isNull(messageRequest.deletedAt)))
-=======
-    .where(
-      and(sql`${messageRequest.sessionId} = ANY(${sessionIds})`, isNull(messageRequest.deletedAt))
-    )
->>>>>>> 15441486
     .groupBy(messageRequest.sessionId);
 
   // 创建 sessionId → stats 的 Map
@@ -450,13 +444,7 @@
     .from(messageRequest)
     .innerJoin(users, eq(messageRequest.userId, users.id))
     .innerJoin(keysTable, eq(messageRequest.key, keysTable.key))
-<<<<<<< HEAD
     .where(and(inArray(messageRequest.sessionId, sessionIds), isNull(messageRequest.deletedAt)))
-=======
-    .where(
-      and(sql`${messageRequest.sessionId} = ANY(${sessionIds})`, isNull(messageRequest.deletedAt))
-    )
->>>>>>> 15441486
     .orderBy(messageRequest.sessionId, messageRequest.createdAt);
 
   // 创建 sessionId → userInfo 的 Map（取每个 session 最早的记录）
